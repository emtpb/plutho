"""Script to plot the impedence of the FEM simulation and or an
openCFS simulation.
"""

# Python standard libraries
import os
import numpy as np
import matplotlib.pyplot as plt

# Third party libraries
from dotenv import load_dotenv
import tikzplotlib

# Local libraries
import piezo_fem as pfem


def plot_impedance_with_opencfs(
        sim: pfem.Simulation,
        open_cfs_hist_file: str):
    """Calculates and plots the impedence curves of the given FEM simulation
    together with OpenCFS results.

    Parameters:
        sim: Simulation object where the simulation was already done.
        open_cfs_hist_file: Hist file cotaining the charge from opencfs
            simulation.
    """
    frequencies_fem, impedence_fem = pfem.calculate_impedance(
        sim.solver.q, sim.excitation, sim.simulation_data.delta_t)
<<<<<<< HEAD
    #frequencies_fem_therm, impedence_fem_therm = pfem.calculate_impedance(
    #    sim_term.solver.q, sim_term.excitation, sim_term.simulation_data.delta_t)
=======
>>>>>>> 0e935896

    # Get OpenCFS data
    _, charge_cfs = pfem.parse_charge_hist_file(open_cfs_hist_file)
    frequencies_cfs, impedence_cfs = pfem.calculate_impedance(
        charge_cfs, sim.excitation, sim.simulation_data.delta_t)

    plt.rcParams.update({'font.size': 18})

    # Plot FEM and OpenCfs
    plt.figure(figsize=(12,6))
    plt.plot(frequencies_fem, np.abs(impedence_fem), label="Piezo FEM")
    plt.plot(frequencies_cfs, np.abs(impedence_cfs), "--", label="OpenCFS")
    plt.xlabel("Frequenz f / Hz")
    plt.ylabel("Impedanz |Z| / $\\Omega$")
    plt.yscale("log")
    plt.xlim(0, 0.8e7)
    plt.ylim(20, 2*1e4)
    plt.legend()
    plt.grid()
<<<<<<< HEAD
    #plt.show()
    plt.savefig("/home/jonash/uni/Masterarbeit/plots/compare_impedance.png", bbox_inches='tight')
=======
    plt.show()
>>>>>>> 0e935896

    plot_folder = os.environ["piezo_fem_plot_path"]
    plt.savefig(
        os.path.join(
            plot_folder,
            "compare_impedance.png"
        ),
        bbox_inches='tight'
    )
    tikzplotlib.save(os.path.join(
        plot_folder,
        "compare_impedance.tex"
    ))


if __name__ == "__main__":
<<<<<<< HEAD
    MODEL_NAME = "real_model_impedance"
    WD = os.path.join(
        "/home/jonash/uni/Masterarbeit/simulations/", MODEL_NAME)
    OPENCFS_FILE = os.path.join(WD, "cfs_charge.hist")
    fem_sim = pfem.Simulation.load_simulation_settings(
        os.path.join(WD, f"{MODEL_NAME}.cfg")
    )
    fem_sim.solver.q = np.load(os.path.join(WD, f"{MODEL_NAME}_q.npy"))

    # plot_impedence(fem_sim)
=======
    load_dotenv()
    MODEL_NAME = "real_model_impedence"
    CWD = os.path.join(
        os.environ["piezo_fem_simulation_path"],
        MODEL_NAME)
    OPENCFS_FILE = os.path.join(CWD, "cfs_charge.hist")
    fem_sim = pfem.Simulation.load_simulation_settings(
        os.path.join(CWD, f"{MODEL_NAME}.cfg")
    )
    fem_sim.load_simulation_results()

>>>>>>> 0e935896
    plot_impedance_with_opencfs(fem_sim, OPENCFS_FILE)<|MERGE_RESOLUTION|>--- conflicted
+++ resolved
@@ -28,11 +28,6 @@
     """
     frequencies_fem, impedence_fem = pfem.calculate_impedance(
         sim.solver.q, sim.excitation, sim.simulation_data.delta_t)
-<<<<<<< HEAD
-    #frequencies_fem_therm, impedence_fem_therm = pfem.calculate_impedance(
-    #    sim_term.solver.q, sim_term.excitation, sim_term.simulation_data.delta_t)
-=======
->>>>>>> 0e935896
 
     # Get OpenCFS data
     _, charge_cfs = pfem.parse_charge_hist_file(open_cfs_hist_file)
@@ -52,12 +47,7 @@
     plt.ylim(20, 2*1e4)
     plt.legend()
     plt.grid()
-<<<<<<< HEAD
-    #plt.show()
-    plt.savefig("/home/jonash/uni/Masterarbeit/plots/compare_impedance.png", bbox_inches='tight')
-=======
     plt.show()
->>>>>>> 0e935896
 
     plot_folder = os.environ["piezo_fem_plot_path"]
     plt.savefig(
@@ -74,18 +64,6 @@
 
 
 if __name__ == "__main__":
-<<<<<<< HEAD
-    MODEL_NAME = "real_model_impedance"
-    WD = os.path.join(
-        "/home/jonash/uni/Masterarbeit/simulations/", MODEL_NAME)
-    OPENCFS_FILE = os.path.join(WD, "cfs_charge.hist")
-    fem_sim = pfem.Simulation.load_simulation_settings(
-        os.path.join(WD, f"{MODEL_NAME}.cfg")
-    )
-    fem_sim.solver.q = np.load(os.path.join(WD, f"{MODEL_NAME}_q.npy"))
-
-    # plot_impedence(fem_sim)
-=======
     load_dotenv()
     MODEL_NAME = "real_model_impedence"
     CWD = os.path.join(
@@ -97,5 +75,4 @@
     )
     fem_sim.load_simulation_results()
 
->>>>>>> 0e935896
     plot_impedance_with_opencfs(fem_sim, OPENCFS_FILE)