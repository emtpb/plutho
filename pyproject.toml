<<<<<<< HEAD
[project]
name = "piezo_fem"
dynamic = ["version"]
authors = [
    { name="Jonas Hoelscher", email="jonasho@mail.uni-paderborn.de" }
]
license = { file = "LICENSE" }
description = "FEM Solver for piezo simulations."
readme = "README.md"
requires-python = ">3.7"
dependencies = [
    "numpy",
    "matplotlib",
    "scipy",
    "gmsh",
    "yaml"
]

[proect.urls]
homepage = "https://emt.uni-paderborn.de"

[build-system]
requires = ["setuptools>=41", "wheel", "setuptools_scm"]
build-backend = "setuptools.build_meta"
=======
[project]
name = "piezo_fem"
dynamic = ["version"]
authors = [
    { name="Jonas Hoelscher", email="jonasho@mail.uni-paderborn.de" }
]
license = { file = "LICENSE" }
description = "FEM Solver for piezo simulations."
readme = "README.md"
requires-python = ">3.7"
dependencies = [
    "numpy",
    "matplotlib",
    "scipy",
    "gmsh",
    "python-dotenv",
    "pyyaml"
]

[proect.urls]
homepage = "https://emt.uni-paderborn.de"

[build-system]
requires = ["setuptools>=41", "wheel", "setuptools_scm"]
build-backend = "setuptools.build_meta"
>>>>>>> bdce3818
<|MERGE_RESOLUTION|>--- conflicted
+++ resolved
@@ -1,29 +1,3 @@
-<<<<<<< HEAD
-[project]
-name = "piezo_fem"
-dynamic = ["version"]
-authors = [
-    { name="Jonas Hoelscher", email="jonasho@mail.uni-paderborn.de" }
-]
-license = { file = "LICENSE" }
-description = "FEM Solver for piezo simulations."
-readme = "README.md"
-requires-python = ">3.7"
-dependencies = [
-    "numpy",
-    "matplotlib",
-    "scipy",
-    "gmsh",
-    "yaml"
-]
-
-[proect.urls]
-homepage = "https://emt.uni-paderborn.de"
-
-[build-system]
-requires = ["setuptools>=41", "wheel", "setuptools_scm"]
-build-backend = "setuptools.build_meta"
-=======
 [project]
 name = "piezo_fem"
 dynamic = ["version"]
@@ -48,5 +22,4 @@
 
 [build-system]
 requires = ["setuptools>=41", "wheel", "setuptools_scm"]
-build-backend = "setuptools.build_meta"
->>>>>>> bdce3818
+build-backend = "setuptools.build_meta"