[project]
name = "plutho"
description = "Python library for coupled thermo-piezoelectric simulations"
dynamic = ["version"]
authors = [
    { name="Jonas Hoelscher", email="hoelscher@emt.uni-paderborn.de" }
]
license = { file = "LICENSE" }
readme = "README.md"
classifiers = [
    "Developement Status :: 3 - Alpha",
    "Intended Audience :: Science/Research",
    "License :: OSI Approved ::: BSD License",
    "Programming Language ::; Python :: 3",
    "Topic :: Scientific/Engineering"
]
<<<<<<< HEAD
requires-python = ">=3.10"
=======
requires-python = ">=3.7,<3.13"
>>>>>>> 8a4f72a7
dependencies = [
    "numpy",
    "matplotlib",
    "scipy>=1.12.0",
    "gmsh",
    "python-dotenv",
    "pyyaml",
    "flake8>=7.2.0",
    "ruff>=0.12.0",
]

[project.optional-dependencies]
doc = [
    "setuptools_scm",
    "sphinx",
    "sphinx-rtd-theme"
]
test = [
    "pytest"
]

[proect.urls]
homepage = "https://emt.uni-paderborn.de"

[build-system]
requires = ["setuptools>=41", "wheel", "setuptools_scm"]
build-backend = "setuptools.build_meta"

[tool.setuptools_scm]

[tool.uv.sources]
plutho = { workspace = true }

[dependency-groups]
dev = [
    "plutho",
]<|MERGE_RESOLUTION|>--- conflicted
+++ resolved
@@ -14,11 +14,7 @@
     "Programming Language ::; Python :: 3",
     "Topic :: Scientific/Engineering"
 ]
-<<<<<<< HEAD
-requires-python = ">=3.10"
-=======
-requires-python = ">=3.7,<3.13"
->>>>>>> 8a4f72a7
+requires-python = ">=3.10,<3.13"
 dependencies = [
     "numpy",
     "matplotlib",
